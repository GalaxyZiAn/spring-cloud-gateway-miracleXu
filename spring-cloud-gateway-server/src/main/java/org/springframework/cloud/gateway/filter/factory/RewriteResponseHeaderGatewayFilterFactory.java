--- conflicted
+++ resolved
@@ -83,10 +83,6 @@
 	}
 
 	protected List<String> rewriteHeaders(Config config, List<String> headers) {
-<<<<<<< HEAD
-		return headers.stream().map(val -> rewrite(val, config.getRegexp(), config.getReplacement()))
-				.collect(Collectors.toList());
-=======
 		ArrayList<String> rewrittenHeaders = new ArrayList<>();
 		for (int i = 0; i < headers.size(); i++) {
 			String rewriten = rewrite(headers.get(i), config.getRegexp(),
@@ -94,7 +90,6 @@
 			rewrittenHeaders.add(rewriten);
 		}
 		return rewrittenHeaders;
->>>>>>> 7cb009d2
 	}
 
 	String rewrite(String value, String regexp, String replacement) {
