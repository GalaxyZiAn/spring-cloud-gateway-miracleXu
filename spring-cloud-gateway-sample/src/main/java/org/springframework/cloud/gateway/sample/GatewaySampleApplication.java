--- conflicted
+++ resolved
@@ -70,12 +70,6 @@
 				)
 				.route("rewrite_request_obj", r -> r.host("*.rewriterequestobj.org")
 					.filters(f -> f.prefixPath("/httpbin")
-<<<<<<< HEAD
-							//TODO: add as configuration to modifyRequestBody
-							.setRequestHeader("Content-Type", MediaType.APPLICATION_JSON_VALUE)
-							.removeRequestHeader("Content-Length")
-=======
->>>>>>> eea95107
 							.addResponseHeader("X-TestHeader", "rewrite_request")
 							.modifyRequestBody(String.class, Hello.class, MediaType.APPLICATION_JSON_VALUE,
 									(exchange, s) -> {
@@ -86,7 +80,6 @@
 				.route("rewrite_request_upper", r -> r.host("*.rewriterequestupper.org")
 					.filters(f -> f.prefixPath("/httpbin")
 							.addResponseHeader("X-TestHeader", "rewrite_request_upper")
-							.removeRequestHeader("Content-Length")
 							.modifyRequestBody(String.class, String.class,
 									(exchange, s) -> {
 										return Mono.just(s.toUpperCase()+s.toUpperCase());
