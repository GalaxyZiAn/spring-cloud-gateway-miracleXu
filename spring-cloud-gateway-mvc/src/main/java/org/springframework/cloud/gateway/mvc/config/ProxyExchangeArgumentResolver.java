/*
 * Copyright 2016-2019 the original author or authors.
 *
 * Licensed under the Apache License, Version 2.0 (the "License");
 * you may not use this file except in compliance with the License.
 * You may obtain a copy of the License at
 *
 *      https://www.apache.org/licenses/LICENSE-2.0
 *
 * Unless required by applicable law or agreed to in writing, software
 * distributed under the License is distributed on an "AS IS" BASIS,
 * WITHOUT WARRANTIES OR CONDITIONS OF ANY KIND, either express or implied.
 * See the License for the specific language governing permissions and
 * limitations under the License.
 */

package org.springframework.cloud.gateway.mvc.config;

import java.lang.reflect.ParameterizedType;
import java.lang.reflect.Type;
import java.util.Collections;
import java.util.Enumeration;
import java.util.Set;

import javax.servlet.http.HttpServletRequest;

import org.springframework.cloud.gateway.mvc.ProxyExchange;
import org.springframework.core.MethodParameter;
import org.springframework.http.HttpHeaders;
import org.springframework.web.bind.support.WebDataBinderFactory;
import org.springframework.web.client.RestTemplate;
import org.springframework.web.context.request.NativeWebRequest;
import org.springframework.web.method.support.HandlerMethodArgumentResolver;
import org.springframework.web.method.support.ModelAndViewContainer;

import static java.util.stream.Collectors.toSet;

/**
 * @author Dave Syer
 * @author Tim Ysewyn
 */
public class ProxyExchangeArgumentResolver implements HandlerMethodArgumentResolver {

	private final RestTemplate rest;

	private HttpHeaders headers;

	private Set<String> autoForwardedHeaders;

	private Set<String> sensitive;

	public ProxyExchangeArgumentResolver(RestTemplate builder) {
		this.rest = builder;
	}

	public void setHeaders(HttpHeaders headers) {
		this.headers = headers;
	}

	public void setAutoForwardedHeaders(Set<String> autoForwardedHeaders) {
		this.autoForwardedHeaders = autoForwardedHeaders == null ? null
				: autoForwardedHeaders.stream().map(String::toLowerCase).collect(toSet());
	}

	public void setSensitive(Set<String> sensitive) {
		this.sensitive = sensitive;
	}

	@Override
	public boolean supportsParameter(MethodParameter parameter) {
		return ProxyExchange.class.isAssignableFrom(parameter.getParameterType());
	}

	@Override
<<<<<<< HEAD
	public Object resolveArgument(MethodParameter parameter, ModelAndViewContainer mavContainer,
			NativeWebRequest webRequest, WebDataBinderFactory binderFactory) throws Exception {
		ProxyExchange<?> proxy = new ProxyExchange<>(rest, webRequest, mavContainer, binderFactory, type(parameter));
		proxy.headers(headers);
		if (this.autoForwardedHeaders.size() > 0) {
			proxy.headers(extractAutoForwardedHeaders(webRequest));
		}
		if (sensitive != null) {
			proxy.sensitive(sensitive.toArray(new String[0]));
		}
=======
	public Object resolveArgument(MethodParameter parameter,
			ModelAndViewContainer mavContainer, NativeWebRequest webRequest,
			WebDataBinderFactory binderFactory) throws Exception {
		ProxyExchange<?> proxy = new ProxyExchange<>(rest, webRequest, mavContainer,
				binderFactory, type(parameter));
		configureHeaders(proxy);
		configureAutoForwardedHeaders(proxy, webRequest);
		configureSensitive(proxy);
>>>>>>> 24273cc8
		return proxy;
	}

	private Type type(MethodParameter parameter) {
		Type type = parameter.getGenericParameterType();
		if (type instanceof ParameterizedType) {
			ParameterizedType param = (ParameterizedType) type;
			type = param.getActualTypeArguments()[0];
		}
		return type;
	}

	private HttpHeaders extractAutoForwardedHeaders(NativeWebRequest webRequest) {
		HttpServletRequest nativeRequest = webRequest.getNativeRequest(HttpServletRequest.class);
		Enumeration<String> headerNames = nativeRequest.getHeaderNames();
		HttpHeaders headers = new HttpHeaders();
		while (headerNames.hasMoreElements()) {
			String header = headerNames.nextElement();
			if (this.autoForwardedHeaders.contains(header.toLowerCase())) {
				headers.addAll(header, Collections.list(nativeRequest.getHeaders(header)));
			}
		}
		return headers;
	}

	private void configureHeaders(final ProxyExchange<?> proxy) {
		if (headers != null) {
			proxy.headers(headers);
		}
	}

	private void configureAutoForwardedHeaders(final ProxyExchange<?> proxy,
			final NativeWebRequest webRequest) {
		if ((autoForwardedHeaders != null) && (autoForwardedHeaders.size() > 0)) {
			proxy.headers(extractAutoForwardedHeaders(webRequest));
		}
	}

	private void configureSensitive(final ProxyExchange<?> proxy) {
		if (sensitive != null) {
			proxy.sensitive(sensitive.toArray(new String[0]));
		}
	}

}<|MERGE_RESOLUTION|>--- conflicted
+++ resolved
@@ -72,27 +72,12 @@
 	}
 
 	@Override
-<<<<<<< HEAD
 	public Object resolveArgument(MethodParameter parameter, ModelAndViewContainer mavContainer,
 			NativeWebRequest webRequest, WebDataBinderFactory binderFactory) throws Exception {
 		ProxyExchange<?> proxy = new ProxyExchange<>(rest, webRequest, mavContainer, binderFactory, type(parameter));
-		proxy.headers(headers);
-		if (this.autoForwardedHeaders.size() > 0) {
-			proxy.headers(extractAutoForwardedHeaders(webRequest));
-		}
-		if (sensitive != null) {
-			proxy.sensitive(sensitive.toArray(new String[0]));
-		}
-=======
-	public Object resolveArgument(MethodParameter parameter,
-			ModelAndViewContainer mavContainer, NativeWebRequest webRequest,
-			WebDataBinderFactory binderFactory) throws Exception {
-		ProxyExchange<?> proxy = new ProxyExchange<>(rest, webRequest, mavContainer,
-				binderFactory, type(parameter));
 		configureHeaders(proxy);
 		configureAutoForwardedHeaders(proxy, webRequest);
-		configureSensitive(proxy);
->>>>>>> 24273cc8
+		configureSensitive(proxy);}
 		return proxy;
 	}
 
