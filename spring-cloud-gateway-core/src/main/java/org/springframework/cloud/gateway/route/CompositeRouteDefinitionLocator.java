--- conflicted
+++ resolved
@@ -31,23 +31,7 @@
 
 	@Override
 	public Flux<RouteDefinition> getRouteDefinitions() {
-<<<<<<< HEAD
-		return this.delegates.flatMap(RouteDefinitionLocator::getRouteDefinitions)
-				.flatMap(routeDefinition -> Mono.justOrEmpty(routeDefinition.getId())
-						.defaultIfEmpty(idGenerator.generateId().toString())
-						.publishOn(Schedulers.boundedElastic()).map(id -> {
-							if (routeDefinition.getId() == null) {
-								routeDefinition.setId(id);
-								if (log.isDebugEnabled()) {
-									log.debug(
-											"Id set on route definition: " + routeDefinition);
-								}
-							}
-							return routeDefinition;
-						}));
-=======
 		return this.delegates.flatMap(RouteDefinitionLocator::getRouteDefinitions);
->>>>>>> 0997dc6f
 	}
 
 }